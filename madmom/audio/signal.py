--- conflicted
+++ resolved
@@ -1060,9 +1060,5 @@
             g.add_argument('--online', dest='online', action='store_true',
                            default=online,
                            help='operate in online mode [default=%(default)s]')
-<<<<<<< HEAD
-        # TODO: include end_of_signal handling!?
-=======
->>>>>>> 3e277f86
         # return the argument group so it can be modified if needed
         return g